--- conflicted
+++ resolved
@@ -3,7 +3,6 @@
 namespace HM\Platform\XRay;
 
 use GuzzleHttp\TransferStats;
-use WP_Object_Cache;
 
 /*
  * Set initial values and register handlers
@@ -147,13 +146,9 @@
 	];
 	send_trace_to_daemon( $trace );
 	$on_complete = function ( $response ) use ( &$trace, &$on_complete ) {
-		global $xray_time_spent_in_remote_requests;
 		remove_action( 'http_api_debug', $on_complete );
 		$trace['in_progress'] = false;
 		$trace['end_time'] = microtime( true );
-
-		$xray_time_spent_in_remote_requests += $trace['end_time'] - $trace['end_time'];
-
 		if ( is_wp_error( $response ) ) {
 			$trace['fault'] = true;
 			$trace['cause'] = [
@@ -359,17 +354,7 @@
 	$has_non_fatal_errors = $error_numbers && ! ! array_diff( [ E_ERROR ], $error_numbers );
 	$user                 = function_exists( 'get_current_user_id' ) ?? get_current_user_id();
 
-<<<<<<< HEAD
-	$stats = [
-		'object_cache' => get_object_cache_stats(),
-		'db'           => get_wpdb_stats(),
-		'remote'       => get_remote_requests_stats(),
-	];
-
-	return [
-=======
 	$trace = [
->>>>>>> f5870a21
 		'name'       => defined( 'HM_ENV' ) ? HM_ENV : 'local',
 		'id'         => get_main_trace_id(),
 		'trace_id'   => get_root_trace_id(),
@@ -390,16 +375,6 @@
 				'status' => http_response_code(),
 			],
 		],
-<<<<<<< HEAD
-		'metadata' => [
-			'$_GET'     => $_GET,
-			'$_POST'    => $_POST,
-			'$_COOKIE'  => $_COOKIE,
-			'$_SERVER'  => $_SERVER,
-			'stats'     => $stats,
-		],
-=======
->>>>>>> f5870a21
 		'fault' => $is_fatal,
 		'error' => $has_non_fatal_errors,
 		'cause' => $hm_platform_xray_errors ? [
@@ -627,8 +602,6 @@
  * @param TransferStats $stats
  */
 function on_aws_guzzle_request_stats( TransferStats $stats ) {
-	global $xray_time_spent_in_remote_requests;
-	$xray_time_spent_in_remote_requests += $stats->getHandlerStat( 'total_time' );
 	$code = $stats->hasResponse() ? $stats->getResponse()->getStatusCode() : null;
 
 	// For some services the header is requestid, for others: request-id.
@@ -677,51 +650,6 @@
 	send_trace_to_daemon( $trace );
 }
 
-<<<<<<< HEAD
-function get_wpdb_stats() : array {
-	global $wpdb;
-	$stats = [];
-
-	if ( isset( $wpdb->time_spent ) ) {
-		$stats['time'] = $wpdb->time_spent;
-	}
-
-	return $stats;
-}
-
-function get_remote_requests_stats() {
-	global $xray_time_spent_in_remote_requests;
-	return [
-		'time' => $xray_time_spent_in_remote_requests,
-	];
-}
-
-function get_object_cache_stats() : array {
-	global $wp_object_cache;
-	if ( ! $wp_object_cache || ! $wp_object_cache instanceof WP_Object_Cache ) {
-		return [];
-	}
-
-	$stats = [];
-
-	if ( isset( $wp_object_cache->cache_hits ) ) {
-		$stats['hits'] = $wp_object_cache->cache_hits;
-	}
-
-	if ( isset( $wp_object_cache->cache_misses ) ) {
-		$stats['misses'] = $wp_object_cache->cache_misses;
-	}
-
-	if ( isset( $wp_object_cache->redis_calls ) ) {
-		$stats['remote_calls'] = $wp_object_cache->redis_calls;
-	}
-
-	if ( isset( $wp_object_cache->redis ) && isset( $wp_object_cache->redis->time_spent ) ) {
-		$stats['time'] = $wp_object_cache->redis->time_spent;
-	}
-
-	return $stats;
-=======
 function redact_metadata( $metadata ) {
 
 	$redact_keys_default = [];
@@ -755,5 +683,4 @@
 	}
 
 	return $redacted;
->>>>>>> f5870a21
 }