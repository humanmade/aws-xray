--- conflicted
+++ resolved
@@ -294,16 +294,10 @@
 	if ( ! $hm_platform_xray_errors ) {
 		$hm_platform_xray_errors = [];
 	}
-<<<<<<< HEAD
-	$error_numbers = wp_list_pluck( $hm_platform_xray_errors, 'errno' );
-	$is_fatal = in_array( E_ERROR, $error_numbers, true );
-	$has_non_fatal_errors = $error_numbers && ! ! array_diff( [ E_ERROR ], $error_numbers );
-=======
 	$error_numbers        = _pluck( $hm_platform_xray_errors, 'errno' );
 	$is_fatal             = in_array( E_ERROR, $error_numbers, true );
-	$has_non_fatal_errors = ! ! array_diff( [ E_ERROR ], $error_numbers );
+	$has_non_fatal_errors = $error_numbers && ! ! array_diff( [ E_ERROR ], $error_numbers );
 	$user                 = function_exists( 'get_current_user_id' ) ?? get_current_user_id();
->>>>>>> b647c35a
 
 	return [
 		'name'       => defined( 'HM_ENV' ) ? HM_ENV : 'local',
