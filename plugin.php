<?php

/**
 * Plugin Name: AWS X-Ray
 * Description: HM Platform plugin for sending data to AWS X-Ray
 * Author: Human made
 * Version: 1.0.3
 */

namespace HM\Platform\XRay;

require_once __DIR__ . '/inc/namespace.php';

$GLOBALS['hm_platform_xray_errors'] = [];

global $hm_platform_xray_start_time;
if ( ! $hm_platform_xray_start_time ) {
	$hm_platform_xray_start_time = microtime( true );
}

if ( ! defined( 'AWS_XRAY_DAEMON_IP_ADDRESS' ) ) {
	define( 'AWS_XRAY_DAEMON_IP_ADDRESS', '127.0.0.1' );
}

<<<<<<< HEAD
bootstrap();
=======
bootstrap();

/**
 * Bootstrapper for the plugin.
 */
function bootstrap() {
	add_action( 'shutdown', __NAMESPACE__ . '\\on_shutdown', 99 );
	add_filter( 'query', __NAMESPACE__ . '\\filter_mysql_query' );
	add_action( 'requests-requests.before_request', __NAMESPACE__ . '\\trace_requests_request', 10, 5 );
	add_filter( 'hm_platform_cloudwatch_error_handler_error', __NAMESPACE__ . '\\on_cloudwatch_error_handler_error' );
	$current_errror_handler = set_error_handler( function () use ( &$current_errror_handler ) { // @codingStandardsIgnoreLine
		call_user_func_array( __NAMESPACE__ . '\\error_handler', func_get_args() );
		if ( $current_errror_handler ) {
			call_user_func_array( $current_errror_handler, func_get_args() );
		}
	} );
	send_trace_to_daemon( get_in_progress_trace() );
}

/**
 * Shutdown callback to process the trace once everything has finished.
 */
function on_shutdown() {
	if ( function_exists( 'fastcgi_finish_request' ) ) {
		fastcgi_finish_request();
	}

	// Check if we were shut down by an error.
	$last_error = error_get_last();
	if ( $last_error ) {
		call_user_func_array( __NAMESPACE__ . '\\error_handler', $last_error );
	}
	send_trace_to_daemon( get_xhprof_xray_trace() );
	send_trace_to_daemon( get_end_trace() );
}

function error_handler( int $errno, string $errstr, string $errfile = null, int $errline = null ) : bool {
	global $hm_platform_xray_errors;

	$hm_platform_xray_errors[] = compact( 'errno', 'errstr', 'errfile', 'errline' );
	// Allow other error reporting too.
	return false;
}

/**
 * Filter all queries via wpdb to add the filter.
 */
function filter_mysql_query( $query ) {
	// Don't add Trace ID to SEELCT queries as they will MISS in the MysQL query cache.
	if ( stripos( $query, 'SELECT' ) === 0 ) {
		return $query;
	}
	$query .= ' # Trace ID: ' . get_root_trace_id();
	return $query;
}

function trace_requests_request( $url, $headers, $data, $method, $options ) {
	$domain = parse_url( $url, PHP_URL_HOST );
	$trace = [
		'name'       => $domain,
		'id'         => bin2hex( random_bytes( 8 ) ),
		'trace_id'   => get_root_trace_id(),
		'parent_id'  => get_main_trace_id(),
		'type'       => 'subsegment',
		'start_time' => microtime( true ),
		'namespace'  => 'remote',
		'http'       => [
			'request'    => [
				'method'          => $method,
				'url'             => $url,
				'user_agent'      => $options['useragent'],
			],
		],
		'in_progress' => true,
	];
	send_trace_to_daemon( $trace );
	$on_complete = function ( $response ) use ( &$trace, &$on_complete ) {
		remove_action( 'http_api_debug', $on_complete );
		$trace['in_progress'] = false;
		$trace['end_time'] = microtime( true );
		if ( is_wp_error( $response ) ) {
			$trace['fault'] = true;
			$trace['cause'] = [
				'exceptions' => [
					[
						'id' => bin2hex( random_bytes( 8 ) ),
						'message' => sprintf( '%s (%s)', $response->get_error_message(), $response->get_error_code() ),
					],
				],
			];
		} else {
			$trace['http']['response'] = [
				'status' => $response['response']['code'],
			];
		}

		send_trace_to_daemon( $trace );
		return $response;
	};
	add_action( 'http_api_debug', $on_complete );

	return $url;
}

function trace_wpdb_query( string $query, float $start_time, float $end_time, $errored, $host = null ) {
	$trace = [
		'name'       => $host ?: DB_HOST,
		'id'         => bin2hex( random_bytes( 8 ) ),
		'trace_id'   => get_root_trace_id(),
		'parent_id'  => get_main_trace_id(),
		'type'       => 'subsegment',
		'start_time' => $start_time,
		'end_time'   => $end_time,
		'namespace'  => 'remote',
		'sql'        => [
			'user'            => DB_USER,
			'url'             => $host ?: DB_HOST,
			'database_type'   => 'mysql',
			'sanitized_query' => $query,
		],
	];
	if ( $errored ) {
		$trace['fault'] = true;
		$trace['cause'] = [
			'exceptions' => [
				[
					'id' => bin2hex( random_bytes( 8 ) ),
					'message' => $errored,
				],
			],
		];
	}
	send_trace_to_daemon( $trace );
}

/**
 * Send a XRay trace document to AWS using the HTTP API.
 *
 * This is slower than using the XRay Daemon, but more convenient.
 *
 * @param array $trace
 */
function send_trace_to_aws( array $trace ) {
	try {
		$response = get_aws_sdk()->createXRay( [ 'version' => '2016-04-12' ] )->putTraceSegments([
			'TraceSegmentDocuments' => [ json_encode( $trace ) ],
		]);
	} catch ( Exception $e ) {
		trigger_error( $e->getMessage(), E_USER_WARNING );
	}
}

/**
 * Send a XRay trace document to AWS using the local daemon running on port 2000.
 *
 * @param array $trace
 */
function send_trace_to_daemon( array $trace ) {
	$header = '{"format": "json", "version": 1}';
	$messages = get_flattened_segments_from_trace( $trace );
	$socket = socket_create( AF_INET, SOCK_DGRAM, SOL_UDP );
	foreach ( $messages as $message ) {
		$string = $header . "\n" . json_encode( $message );
		$sent_bytes = socket_sendto( $socket, $string, mb_strlen( $string ), 0, AWS_XRAY_DAEMON_IP_ADDRESS, 2000 );
	}

	socket_close( $socket );
}

/**
 * To handle traces larger than 64kb we have to flatted out the array of subsegments when required.
 */
function get_flattened_segments_from_trace( array $trace ) : array {
	$segments = [];
	if ( empty( $trace['subsegments'] ) || mb_strlen( json_encode( $trace ) ) < 1024 ) {
		return [ $trace ];
	}

	$subsegments = $trace['subsegments'];
	unset( $trace['subsegments'] );
	$segments[] = $trace;

	foreach ( $subsegments as $subsegment ) {
		$subsegment['parent_id'] = $trace['id'];
		$subsegment['trace_id'] = get_root_trace_id();
		$subsegment['type'] = 'subsegment';
		$segments = array_merge( $segments, get_flattened_segments_from_trace( $subsegment ) );
	}

	return $segments;
}

/**
 * Get the root trace ID for the request
 *
 */
function get_root_trace_id() : string {
	static $trace_id;
	if ( $trace_id ) {
		return $trace_id;
	}
	if ( isset( $_SERVER['HTTP_X_AMZN_TRACE_ID'] ) ) {
		$traces = explode( ';', $_SERVER['HTTP_X_AMZN_TRACE_ID'] );
		$traces = array_reduce( $traces, function ( $traces, $trace ) {
			$parts = explode( '=', $trace );
			$traces[ $parts[0] ] = $parts[1];
			return $traces;
		}, [] );

		if ( isset( $traces['Self'] ) ) {
			$trace_id = $traces['Self'];
		} elseif ( isset( $traces['Root'] ) ) {
			$trace_id = $traces['Root'];
		}
	}

	if ( ! $trace_id ) {
		$trace_id = '1-' . dechex( time() ) . '-' . bin2hex( random_bytes( 12 ) );
	}

	return $trace_id;
}

function get_main_trace_id() : string {
	static $id;
	if ( $id ) {
		return $id;
	}
	$id = bin2hex( random_bytes( 8 ) );
	return $id;
}

/**
 * Get the initial in progress trace for the start of the main segment.
 */
function get_in_progress_trace() : array {
	global $hm_platform_xray_start_time;
	$trace = [
		'name'       => defined( 'HM_ENV' ) ? HM_ENV : 'local',
		'id'         => get_main_trace_id(),
		'trace_id'   => get_root_trace_id(),
		'start_time' => $hm_platform_xray_start_time,
		'service'    => [
			'version' => HM_DEPLOYMENT_REVISION,
		],
		'origin'     => 'AWS::EC2::Instance',
		'http'       => [
			'request' => [
				'method'    => $_SERVER['REQUEST_METHOD'],
				'url'       => ( empty( $_SERVER['HTTPS'] ) ? 'http' : 'https' ) . '://' . $_SERVER['HTTP_HOST'] . $_SERVER['REQUEST_URI'],
				'client_ip' => $_SERVER['REMOTE_ADDR'],
			],
		],
		'metadata' => [
			'$_GET'     => $_GET,
			'$_POST'    => $_POST,
			'$_COOKIE'  => $_COOKIE,
			'$_SERVER'  => $_SERVER,
		],
		'in_progress' => true,
	];

	return $trace;
}

/**
 * Get the final trace for the main segment.
 */
function get_end_trace() : array {
	global $hm_platform_xray_start_time, $hm_platform_xray_errors;
	if ( ! $hm_platform_xray_errors ) {
		$hm_platform_xray_errors = [];
	}
	$error_numbers = wp_list_pluck( $hm_platform_xray_errors, 'errno' );
	$is_fatal = in_array( E_ERROR, $error_numbers, true );
	$has_non_fatal_errors = !! array_diff( [ E_ERROR ], $error_numbers );

	return [
		'name'       => defined( 'HM_ENV' ) ? HM_ENV : 'local',
		'id'         => get_main_trace_id(),
		'trace_id'   => get_root_trace_id(),
		'start_time' => $hm_platform_xray_start_time,
		'end_time'   => microtime( true ),
		'user'       => get_current_user_id(),
		'service'    => [
			'version' => HM_DEPLOYMENT_REVISION,
		],
		'origin'     => 'AWS::EC2::Instance',
		'http'       => [
			'request' => [
				'method'    => $_SERVER['REQUEST_METHOD'],
				'url'       => ( empty( $_SERVER['HTTPS'] ) ? 'http' : 'https' ) . '://' . $_SERVER['HTTP_HOST'] . $_SERVER['REQUEST_URI'],
				'client_ip' => $_SERVER['REMOTE_ADDR'],
			],
			'response' => [
				'status' => http_response_code(),
			],
		],
		'metadata' => [
			'$_GET'     => $_GET,
			'$_POST'    => $_POST,
			'$_COOKIE'  => $_COOKIE,
			'$_SERVER'  => $_SERVER,
		],
		'fault' => $is_fatal,
		'error' => $has_non_fatal_errors,
		'cause' => $hm_platform_xray_errors ? [
			'exceptions' => array_map( function ( $error ) {
				return [
					'message' => $error['errstr'],
					'type' => get_error_type_for_error_number( $error['errno'] ),
					'stack' => [
						[
							'path' => $error['errfile'],
							'line' => $error['errline'],
						],
					],
				];
			}, array_values( $hm_platform_xray_errors ) ),
		] : null,
		'in_progress' => false,
	];
}

function get_xhprof_xray_trace() : array {
	$xhprof_trace = array_map( __NAMESPACE__ . '\\get_xray_segmant_for_xhprof_trace', get_xhprof_trace() );
	if ( ! $xhprof_trace ) {
		return [];
	}
	$xhprof_trace = $xhprof_trace[0];
	$xhprof_trace['trace_id'] = get_root_trace_id();
	$xhprof_trace['name'] = 'xhprof';
	$xhprof_trace['parent_id'] = get_main_trace_id();
	$xhprof_trace['type'] = 'subsegment';
	return $xhprof_trace;
}

function get_xray_segmant_for_xhprof_trace( $item ) : array {
	return [
		'name'        => preg_replace( '~[^\w\s_\.:/%&#=+\-@]~u', '', $item->name ),
		'subsegments' => array_map( __FUNCTION__, $item->children ),
		'id'          => bin2hex( random_bytes( 8 ) ),
		'start_time'  => $item->start_time,
		'end_time'    => $item->end_time,
	];
}

function get_xhprof_trace() : array {
	if ( ! function_exists( 'xhprof_sample_disable' ) ) {
		return [];
	}

	global $hm_platform_xray_start_time;
	$end_time = microtime( true );

	$stack = xhprof_sample_disable();
	if ( ! $stack ) {
		return [];
	}
	$sample_interval = (int) ini_get( 'xhprof.sampling_interval' );
	$max_frames = 1000;

	// Trim to stack to have a theoretical maximum, essentially reducing the resolution.
	if ( count( $stack ) > $max_frames ) {
		$pluck_every_n = ceil( count( $stack ) / $max_frames );
		$sample_interval = ceil( $sample_interval * ( count( $stack ) / $max_frames ) );

		$stack = array_filter( $stack, function ( $value ) use ( $pluck_every_n ) : bool {
			static $frame_number = -1;
			$frame_number++;
			return $frame_number % $pluck_every_n === 0;
		} );
	}

	$time_seconds = $sample_interval / 1000000;

	$nodes = [ (object) [
		'name'       => 'main()',
		'value'      => 1,
		'children'   => [],
		'start_time' => $hm_platform_xray_start_time,
		'end_time'   => $hm_platform_xray_start_time,
	] ];

	foreach ( $stack as $time => $call_stack ) {
		$call_stack = explode( '==>', $call_stack );
		$nodes = add_children_to_nodes( $nodes, $call_stack, (float) $time, $time_seconds );
	}

	return $nodes;
}

/**
 * Accepts [ Node, Node ], [ main, wp-settings, sleep ]
 */
function add_children_to_nodes( array $nodes, array $children, float $sample_time, float $sample_duration ) : array {
	$last_node = $nodes ? $nodes[ count( $nodes ) - 1 ] : null;
	$this_child = $children[0];

	if ( $last_node && $last_node->name === $this_child ) {
		$node = $last_node;
		$node->value += ( $sample_duration / 1000 );
		$node->end_time += $sample_duration;
	} else {
		$nodes[] = $node = (object) [
			'name'       => $this_child,
			'value'      => $sample_duration / 1000,
			'children'   => [],
			'start_time' => $sample_time,
			'end_time'   => $sample_time + $sample_duration,
		];
	}
	if ( count( $children ) > 1 ) {
		$node->children = add_children_to_nodes( $node->children, array_slice( $children, 1 ), $sample_time, $sample_duration );
	}

	return $nodes;

}

function get_error_type_for_error_number( $type ) : string {
	switch ( $type ) {
		case E_ERROR:
			return 'E_ERROR';
		case E_WARNING:
			return 'E_WARNING';
		case E_PARSE:
			return 'E_PARSE';
		case E_NOTICE:
			return 'E_NOTICE';
		case E_CORE_ERROR:
			return 'E_CORE_ERROR';
		case E_CORE_WARNING:
			return 'E_CORE_WARNING';
		case E_COMPILE_ERROR:
			return 'E_COMPILE_ERROR';
		case E_COMPILE_WARNING:
			return 'E_COMPILE_WARNING';
		case E_USER_ERROR:
			return 'E_USER_ERROR';
		case E_USER_WARNING:
			return 'E_USER_WARNING';
		case E_USER_NOTICE:
			return 'E_USER_NOTICE';
		case E_STRICT:
			return 'E_STRICT';
		case E_RECOVERABLE_ERROR:
			return 'E_RECOVERABLE_ERROR';
		case E_DEPRECATED:
			return 'E_DEPRECATED';
		case E_USER_DEPRECATED:
			return 'E_USER_DEPRECATED';
	}
	return '';
}

/**
 * When a PHP error is going to be sent to CloudWatch, append the X-Ray
 * Trace ID to it, so error logs can be tied to Xray.
 *
 * @param array $error
 * @return array
 */
function on_cloudwatch_error_handler_error( array $error ) : array {
	$error['trace_id'] = get_root_trace_id();
	return $error;
}
>>>>>>> 3c7cfc04
<|MERGE_RESOLUTION|>--- conflicted
+++ resolved
@@ -4,7 +4,7 @@
  * Plugin Name: AWS X-Ray
  * Description: HM Platform plugin for sending data to AWS X-Ray
  * Author: Human made
- * Version: 1.0.3
+ * Version: 1.0.4
  */
 
 namespace HM\Platform\XRay;
@@ -22,474 +22,4 @@
 	define( 'AWS_XRAY_DAEMON_IP_ADDRESS', '127.0.0.1' );
 }
 
-<<<<<<< HEAD
-bootstrap();
-=======
-bootstrap();
-
-/**
- * Bootstrapper for the plugin.
- */
-function bootstrap() {
-	add_action( 'shutdown', __NAMESPACE__ . '\\on_shutdown', 99 );
-	add_filter( 'query', __NAMESPACE__ . '\\filter_mysql_query' );
-	add_action( 'requests-requests.before_request', __NAMESPACE__ . '\\trace_requests_request', 10, 5 );
-	add_filter( 'hm_platform_cloudwatch_error_handler_error', __NAMESPACE__ . '\\on_cloudwatch_error_handler_error' );
-	$current_errror_handler = set_error_handler( function () use ( &$current_errror_handler ) { // @codingStandardsIgnoreLine
-		call_user_func_array( __NAMESPACE__ . '\\error_handler', func_get_args() );
-		if ( $current_errror_handler ) {
-			call_user_func_array( $current_errror_handler, func_get_args() );
-		}
-	} );
-	send_trace_to_daemon( get_in_progress_trace() );
-}
-
-/**
- * Shutdown callback to process the trace once everything has finished.
- */
-function on_shutdown() {
-	if ( function_exists( 'fastcgi_finish_request' ) ) {
-		fastcgi_finish_request();
-	}
-
-	// Check if we were shut down by an error.
-	$last_error = error_get_last();
-	if ( $last_error ) {
-		call_user_func_array( __NAMESPACE__ . '\\error_handler', $last_error );
-	}
-	send_trace_to_daemon( get_xhprof_xray_trace() );
-	send_trace_to_daemon( get_end_trace() );
-}
-
-function error_handler( int $errno, string $errstr, string $errfile = null, int $errline = null ) : bool {
-	global $hm_platform_xray_errors;
-
-	$hm_platform_xray_errors[] = compact( 'errno', 'errstr', 'errfile', 'errline' );
-	// Allow other error reporting too.
-	return false;
-}
-
-/**
- * Filter all queries via wpdb to add the filter.
- */
-function filter_mysql_query( $query ) {
-	// Don't add Trace ID to SEELCT queries as they will MISS in the MysQL query cache.
-	if ( stripos( $query, 'SELECT' ) === 0 ) {
-		return $query;
-	}
-	$query .= ' # Trace ID: ' . get_root_trace_id();
-	return $query;
-}
-
-function trace_requests_request( $url, $headers, $data, $method, $options ) {
-	$domain = parse_url( $url, PHP_URL_HOST );
-	$trace = [
-		'name'       => $domain,
-		'id'         => bin2hex( random_bytes( 8 ) ),
-		'trace_id'   => get_root_trace_id(),
-		'parent_id'  => get_main_trace_id(),
-		'type'       => 'subsegment',
-		'start_time' => microtime( true ),
-		'namespace'  => 'remote',
-		'http'       => [
-			'request'    => [
-				'method'          => $method,
-				'url'             => $url,
-				'user_agent'      => $options['useragent'],
-			],
-		],
-		'in_progress' => true,
-	];
-	send_trace_to_daemon( $trace );
-	$on_complete = function ( $response ) use ( &$trace, &$on_complete ) {
-		remove_action( 'http_api_debug', $on_complete );
-		$trace['in_progress'] = false;
-		$trace['end_time'] = microtime( true );
-		if ( is_wp_error( $response ) ) {
-			$trace['fault'] = true;
-			$trace['cause'] = [
-				'exceptions' => [
-					[
-						'id' => bin2hex( random_bytes( 8 ) ),
-						'message' => sprintf( '%s (%s)', $response->get_error_message(), $response->get_error_code() ),
-					],
-				],
-			];
-		} else {
-			$trace['http']['response'] = [
-				'status' => $response['response']['code'],
-			];
-		}
-
-		send_trace_to_daemon( $trace );
-		return $response;
-	};
-	add_action( 'http_api_debug', $on_complete );
-
-	return $url;
-}
-
-function trace_wpdb_query( string $query, float $start_time, float $end_time, $errored, $host = null ) {
-	$trace = [
-		'name'       => $host ?: DB_HOST,
-		'id'         => bin2hex( random_bytes( 8 ) ),
-		'trace_id'   => get_root_trace_id(),
-		'parent_id'  => get_main_trace_id(),
-		'type'       => 'subsegment',
-		'start_time' => $start_time,
-		'end_time'   => $end_time,
-		'namespace'  => 'remote',
-		'sql'        => [
-			'user'            => DB_USER,
-			'url'             => $host ?: DB_HOST,
-			'database_type'   => 'mysql',
-			'sanitized_query' => $query,
-		],
-	];
-	if ( $errored ) {
-		$trace['fault'] = true;
-		$trace['cause'] = [
-			'exceptions' => [
-				[
-					'id' => bin2hex( random_bytes( 8 ) ),
-					'message' => $errored,
-				],
-			],
-		];
-	}
-	send_trace_to_daemon( $trace );
-}
-
-/**
- * Send a XRay trace document to AWS using the HTTP API.
- *
- * This is slower than using the XRay Daemon, but more convenient.
- *
- * @param array $trace
- */
-function send_trace_to_aws( array $trace ) {
-	try {
-		$response = get_aws_sdk()->createXRay( [ 'version' => '2016-04-12' ] )->putTraceSegments([
-			'TraceSegmentDocuments' => [ json_encode( $trace ) ],
-		]);
-	} catch ( Exception $e ) {
-		trigger_error( $e->getMessage(), E_USER_WARNING );
-	}
-}
-
-/**
- * Send a XRay trace document to AWS using the local daemon running on port 2000.
- *
- * @param array $trace
- */
-function send_trace_to_daemon( array $trace ) {
-	$header = '{"format": "json", "version": 1}';
-	$messages = get_flattened_segments_from_trace( $trace );
-	$socket = socket_create( AF_INET, SOCK_DGRAM, SOL_UDP );
-	foreach ( $messages as $message ) {
-		$string = $header . "\n" . json_encode( $message );
-		$sent_bytes = socket_sendto( $socket, $string, mb_strlen( $string ), 0, AWS_XRAY_DAEMON_IP_ADDRESS, 2000 );
-	}
-
-	socket_close( $socket );
-}
-
-/**
- * To handle traces larger than 64kb we have to flatted out the array of subsegments when required.
- */
-function get_flattened_segments_from_trace( array $trace ) : array {
-	$segments = [];
-	if ( empty( $trace['subsegments'] ) || mb_strlen( json_encode( $trace ) ) < 1024 ) {
-		return [ $trace ];
-	}
-
-	$subsegments = $trace['subsegments'];
-	unset( $trace['subsegments'] );
-	$segments[] = $trace;
-
-	foreach ( $subsegments as $subsegment ) {
-		$subsegment['parent_id'] = $trace['id'];
-		$subsegment['trace_id'] = get_root_trace_id();
-		$subsegment['type'] = 'subsegment';
-		$segments = array_merge( $segments, get_flattened_segments_from_trace( $subsegment ) );
-	}
-
-	return $segments;
-}
-
-/**
- * Get the root trace ID for the request
- *
- */
-function get_root_trace_id() : string {
-	static $trace_id;
-	if ( $trace_id ) {
-		return $trace_id;
-	}
-	if ( isset( $_SERVER['HTTP_X_AMZN_TRACE_ID'] ) ) {
-		$traces = explode( ';', $_SERVER['HTTP_X_AMZN_TRACE_ID'] );
-		$traces = array_reduce( $traces, function ( $traces, $trace ) {
-			$parts = explode( '=', $trace );
-			$traces[ $parts[0] ] = $parts[1];
-			return $traces;
-		}, [] );
-
-		if ( isset( $traces['Self'] ) ) {
-			$trace_id = $traces['Self'];
-		} elseif ( isset( $traces['Root'] ) ) {
-			$trace_id = $traces['Root'];
-		}
-	}
-
-	if ( ! $trace_id ) {
-		$trace_id = '1-' . dechex( time() ) . '-' . bin2hex( random_bytes( 12 ) );
-	}
-
-	return $trace_id;
-}
-
-function get_main_trace_id() : string {
-	static $id;
-	if ( $id ) {
-		return $id;
-	}
-	$id = bin2hex( random_bytes( 8 ) );
-	return $id;
-}
-
-/**
- * Get the initial in progress trace for the start of the main segment.
- */
-function get_in_progress_trace() : array {
-	global $hm_platform_xray_start_time;
-	$trace = [
-		'name'       => defined( 'HM_ENV' ) ? HM_ENV : 'local',
-		'id'         => get_main_trace_id(),
-		'trace_id'   => get_root_trace_id(),
-		'start_time' => $hm_platform_xray_start_time,
-		'service'    => [
-			'version' => HM_DEPLOYMENT_REVISION,
-		],
-		'origin'     => 'AWS::EC2::Instance',
-		'http'       => [
-			'request' => [
-				'method'    => $_SERVER['REQUEST_METHOD'],
-				'url'       => ( empty( $_SERVER['HTTPS'] ) ? 'http' : 'https' ) . '://' . $_SERVER['HTTP_HOST'] . $_SERVER['REQUEST_URI'],
-				'client_ip' => $_SERVER['REMOTE_ADDR'],
-			],
-		],
-		'metadata' => [
-			'$_GET'     => $_GET,
-			'$_POST'    => $_POST,
-			'$_COOKIE'  => $_COOKIE,
-			'$_SERVER'  => $_SERVER,
-		],
-		'in_progress' => true,
-	];
-
-	return $trace;
-}
-
-/**
- * Get the final trace for the main segment.
- */
-function get_end_trace() : array {
-	global $hm_platform_xray_start_time, $hm_platform_xray_errors;
-	if ( ! $hm_platform_xray_errors ) {
-		$hm_platform_xray_errors = [];
-	}
-	$error_numbers = wp_list_pluck( $hm_platform_xray_errors, 'errno' );
-	$is_fatal = in_array( E_ERROR, $error_numbers, true );
-	$has_non_fatal_errors = !! array_diff( [ E_ERROR ], $error_numbers );
-
-	return [
-		'name'       => defined( 'HM_ENV' ) ? HM_ENV : 'local',
-		'id'         => get_main_trace_id(),
-		'trace_id'   => get_root_trace_id(),
-		'start_time' => $hm_platform_xray_start_time,
-		'end_time'   => microtime( true ),
-		'user'       => get_current_user_id(),
-		'service'    => [
-			'version' => HM_DEPLOYMENT_REVISION,
-		],
-		'origin'     => 'AWS::EC2::Instance',
-		'http'       => [
-			'request' => [
-				'method'    => $_SERVER['REQUEST_METHOD'],
-				'url'       => ( empty( $_SERVER['HTTPS'] ) ? 'http' : 'https' ) . '://' . $_SERVER['HTTP_HOST'] . $_SERVER['REQUEST_URI'],
-				'client_ip' => $_SERVER['REMOTE_ADDR'],
-			],
-			'response' => [
-				'status' => http_response_code(),
-			],
-		],
-		'metadata' => [
-			'$_GET'     => $_GET,
-			'$_POST'    => $_POST,
-			'$_COOKIE'  => $_COOKIE,
-			'$_SERVER'  => $_SERVER,
-		],
-		'fault' => $is_fatal,
-		'error' => $has_non_fatal_errors,
-		'cause' => $hm_platform_xray_errors ? [
-			'exceptions' => array_map( function ( $error ) {
-				return [
-					'message' => $error['errstr'],
-					'type' => get_error_type_for_error_number( $error['errno'] ),
-					'stack' => [
-						[
-							'path' => $error['errfile'],
-							'line' => $error['errline'],
-						],
-					],
-				];
-			}, array_values( $hm_platform_xray_errors ) ),
-		] : null,
-		'in_progress' => false,
-	];
-}
-
-function get_xhprof_xray_trace() : array {
-	$xhprof_trace = array_map( __NAMESPACE__ . '\\get_xray_segmant_for_xhprof_trace', get_xhprof_trace() );
-	if ( ! $xhprof_trace ) {
-		return [];
-	}
-	$xhprof_trace = $xhprof_trace[0];
-	$xhprof_trace['trace_id'] = get_root_trace_id();
-	$xhprof_trace['name'] = 'xhprof';
-	$xhprof_trace['parent_id'] = get_main_trace_id();
-	$xhprof_trace['type'] = 'subsegment';
-	return $xhprof_trace;
-}
-
-function get_xray_segmant_for_xhprof_trace( $item ) : array {
-	return [
-		'name'        => preg_replace( '~[^\w\s_\.:/%&#=+\-@]~u', '', $item->name ),
-		'subsegments' => array_map( __FUNCTION__, $item->children ),
-		'id'          => bin2hex( random_bytes( 8 ) ),
-		'start_time'  => $item->start_time,
-		'end_time'    => $item->end_time,
-	];
-}
-
-function get_xhprof_trace() : array {
-	if ( ! function_exists( 'xhprof_sample_disable' ) ) {
-		return [];
-	}
-
-	global $hm_platform_xray_start_time;
-	$end_time = microtime( true );
-
-	$stack = xhprof_sample_disable();
-	if ( ! $stack ) {
-		return [];
-	}
-	$sample_interval = (int) ini_get( 'xhprof.sampling_interval' );
-	$max_frames = 1000;
-
-	// Trim to stack to have a theoretical maximum, essentially reducing the resolution.
-	if ( count( $stack ) > $max_frames ) {
-		$pluck_every_n = ceil( count( $stack ) / $max_frames );
-		$sample_interval = ceil( $sample_interval * ( count( $stack ) / $max_frames ) );
-
-		$stack = array_filter( $stack, function ( $value ) use ( $pluck_every_n ) : bool {
-			static $frame_number = -1;
-			$frame_number++;
-			return $frame_number % $pluck_every_n === 0;
-		} );
-	}
-
-	$time_seconds = $sample_interval / 1000000;
-
-	$nodes = [ (object) [
-		'name'       => 'main()',
-		'value'      => 1,
-		'children'   => [],
-		'start_time' => $hm_platform_xray_start_time,
-		'end_time'   => $hm_platform_xray_start_time,
-	] ];
-
-	foreach ( $stack as $time => $call_stack ) {
-		$call_stack = explode( '==>', $call_stack );
-		$nodes = add_children_to_nodes( $nodes, $call_stack, (float) $time, $time_seconds );
-	}
-
-	return $nodes;
-}
-
-/**
- * Accepts [ Node, Node ], [ main, wp-settings, sleep ]
- */
-function add_children_to_nodes( array $nodes, array $children, float $sample_time, float $sample_duration ) : array {
-	$last_node = $nodes ? $nodes[ count( $nodes ) - 1 ] : null;
-	$this_child = $children[0];
-
-	if ( $last_node && $last_node->name === $this_child ) {
-		$node = $last_node;
-		$node->value += ( $sample_duration / 1000 );
-		$node->end_time += $sample_duration;
-	} else {
-		$nodes[] = $node = (object) [
-			'name'       => $this_child,
-			'value'      => $sample_duration / 1000,
-			'children'   => [],
-			'start_time' => $sample_time,
-			'end_time'   => $sample_time + $sample_duration,
-		];
-	}
-	if ( count( $children ) > 1 ) {
-		$node->children = add_children_to_nodes( $node->children, array_slice( $children, 1 ), $sample_time, $sample_duration );
-	}
-
-	return $nodes;
-
-}
-
-function get_error_type_for_error_number( $type ) : string {
-	switch ( $type ) {
-		case E_ERROR:
-			return 'E_ERROR';
-		case E_WARNING:
-			return 'E_WARNING';
-		case E_PARSE:
-			return 'E_PARSE';
-		case E_NOTICE:
-			return 'E_NOTICE';
-		case E_CORE_ERROR:
-			return 'E_CORE_ERROR';
-		case E_CORE_WARNING:
-			return 'E_CORE_WARNING';
-		case E_COMPILE_ERROR:
-			return 'E_COMPILE_ERROR';
-		case E_COMPILE_WARNING:
-			return 'E_COMPILE_WARNING';
-		case E_USER_ERROR:
-			return 'E_USER_ERROR';
-		case E_USER_WARNING:
-			return 'E_USER_WARNING';
-		case E_USER_NOTICE:
-			return 'E_USER_NOTICE';
-		case E_STRICT:
-			return 'E_STRICT';
-		case E_RECOVERABLE_ERROR:
-			return 'E_RECOVERABLE_ERROR';
-		case E_DEPRECATED:
-			return 'E_DEPRECATED';
-		case E_USER_DEPRECATED:
-			return 'E_USER_DEPRECATED';
-	}
-	return '';
-}
-
-/**
- * When a PHP error is going to be sent to CloudWatch, append the X-Ray
- * Trace ID to it, so error logs can be tied to Xray.
- *
- * @param array $error
- * @return array
- */
-function on_cloudwatch_error_handler_error( array $error ) : array {
-	$error['trace_id'] = get_root_trace_id();
-	return $error;
-}
->>>>>>> 3c7cfc04
+bootstrap();